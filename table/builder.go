--- conflicted
+++ resolved
@@ -62,13 +62,8 @@
 // Builder is used in building a table.
 type Builder struct {
 	// Typically tens or hundreds of meg. This is for one single file.
-<<<<<<< HEAD
-	buf          *bytes.Buffer
-	blockSize    uint32   // Max size of block.
-=======
 	buf *bytes.Buffer
 
->>>>>>> e627d49f
 	baseKey      []byte   // Base key for the current block.
 	baseOffset   uint32   // Offset for the current block.
 	entryOffsets []uint32 // Offsets of entries present in current block.
@@ -76,38 +71,16 @@
 	tableIndex *pb.TableIndex
 	keyHashes  []uint64
 
-<<<<<<< HEAD
-	keyBuf   *bytes.Buffer
-	keyCount int
-	opts     *BuilderOptions
-}
-
-// BuilderOptions holds options for table builder.
-type BuilderOptions struct {
-	DataKey *pb.DataKey
-}
-
-// NewTableBuilder makes a new TableBuilder.
-func NewTableBuilder(opts *BuilderOptions) *Builder {
-=======
 	opt *Options
 }
 
 // NewTableBuilder makes a new TableBuilder.
 func NewTableBuilder(opts Options) *Builder {
->>>>>>> e627d49f
 	return &Builder{
 		buf:        newBuffer(1 << 20),
 		tableIndex: &pb.TableIndex{},
-<<<<<<< HEAD
-
-		// TODO(Ashish): make this configurable
-		blockSize: 4 * 1024,
-		opts:      opts,
-=======
 		keyHashes:  make([]uint64, 0, 1024), // Avoid some malloc calls.
 		opt:        &opts,
->>>>>>> e627d49f
 	}
 }
 
@@ -215,7 +188,7 @@
 		uint32(6 /*header size for entry*/) + uint32(len(key)) +
 		uint32(value.EncodedSize()) + entriesOffsetsSize
 
-	if b.opts.DataKey != nil {
+	if b.opt.DataKey != nil {
 		// If datakey present, add IV length as well.
 		estimatedSize += aes.BlockSize
 	}
@@ -278,6 +251,7 @@
 	b.finishBlock() // This will never start a new block.
 
 	index, err := b.tableIndex.Marshal()
+	y.Check(err)
 	index, err = b.encrypt(index)
 	y.Check(err)
 	// Calculate CheckSum for the index.
@@ -300,7 +274,7 @@
 
 // DataKey returns datakey of the builder.
 func (b *Builder) DataKey() *pb.DataKey {
-	return b.opts.DataKey
+	return b.opt.DataKey
 }
 
 func (b *Builder) encrypt(data []byte) ([]byte, error) {
