--- conflicted
+++ resolved
@@ -214,16 +214,9 @@
 		return nil, ErrInvalidLoadingMode
 	}
 
-<<<<<<< HEAD
-=======
-	// Return error if badger is built without cgo and compression is set to ZSTD.
-	if opt.Compression == options.ZSTD && !y.CgoEnabled {
-		return nil, y.ErrZstdCgo
-	}
 	// Keep L0 in memory if either KeepL0InMemory is set or if InMemory is set.
 	opt.KeepL0InMemory = opt.KeepL0InMemory || opt.InMemory
 
->>>>>>> d37ce369
 	// Compact L0 on close if either it is set or if KeepL0InMemory is set. When
 	// keepL0InMemory is set we need to compact L0 on close otherwise we might lose data.
 	opt.CompactL0OnClose = opt.CompactL0OnClose || opt.KeepL0InMemory
